<<<<<<< HEAD
# Radiance :bulb:
=======
# pyrad
>>>>>>> 3beb0a83

# Quickstart

## Installation: Setup the environment

```
# Clone the repo
git clone --recurse-submodules git@github.com:ethanweber/pyrad.git

# Create the python environment
conda create --name pyrad python=3.8.13
conda activate pyrad
pip install -r environment/requirements.txt

# Install pyrad as a library
pip install -e .

# Install library with CUDA support. Change setup.py to `USE_CUDA = True` and then
python setup.py develop

# Running the test cases
pytest tests
```

## Getting the data

Download the original NeRF dataset and put it in the following format.

```
- data/
    - blender/
        - fern/
        - lego/
```

## Training a model

```
# Run with default config
python scripts/run_train.py

# Run with config changes
python scripts/run_train.py machine_config.num_gpus=1
python scripts/run_train.py data.dataset.downscale_factor=1

# Run with different datasets
python scripts/run_train.py data/dataset=blender_lego
python scripts/run_train.py data/dataset=friends_TBBT-big_living_room

# Run with different datasets and config changes
python scripts/run_train.py data/dataset=friends_TBBT-big_living_room graph.network.far_plane=14
```

# Getting around the codebase

The entry point for training starts at `scripts/run_train.py`, which spawns instances of our `Trainer()` class (in `nerf/trainer.py`). The `Trainer()` is responsible for setting up the datasets and NeRF graph depending on the config specified. If you are planning on just using our codebase to build a new NeRF method or use an existing implementation, we've abstracted away the training routine in these two files and chances are you will not need to touch them.

The NeRF graph definitions can be found in `nerf/graph/`. Each implementation of NeRF is definined in its own file. For instance, `nerf/graph/instant_ngp.py` contains populates the `NGPGraph()` class with all of the appropriate fields, colliders, and misc. modules.
* Fields (`nerf/fields/`): composed of field modules (`nerf/field_modules/`) and represents the radiance field of the NeRF.
* Misc. Modules (`nerf/misc_modules`- TODO(maybe move to misc_modules? better organization)): any remaining module in the NeRF (e.g. renderers, samplers, losses, and metrics).

To implement any pre-existing NeRF that we have not yet implemented under `nerf/graph/`, create a new graph structure by using provided modules or any new module you define. Then create an associated config making sure `__target__` points to your NeRF class (see [here](./configs/README.md) for more info on how to create the config). Then run training as described above.


<<<<<<< HEAD
# Feature Documentation
### 1. [Hydra config structure](./configs/README.md)
### 2. [Logging, debugging utilities](./radiance/utils/README.md)
### 3. [Benchmarking, other tooling](./scripts/README.md)
=======
```
python -m jupyter lab build
bash environments/run_jupyter.sh
```

# Tooling

1. One can use [autoenv](https://github.com/hyperupcall/autoenv) to make setting up the environment and environment variables easier. This will run the `.envrc` file upon entering the `/path/to/pyrad` folder. It will also remove the environment parameters upon leaving.

```
# Install direnv.
sudo apt install direnv

# Add the following line to the bottom of your ~/.bashrc file.
eval "$(direnv hook bash)"

# Populate your .envrc with commands you want to run. Then, run the following to allow updates.
cd /path/to/pyrad
direnv allow .
```
>>>>>>> 3beb0a83

### 4. Running other repos with our data

```
# nerf-pytorch
cd external
python run_nerf.py --config configs/chair.txt --datadir /path/to/pyrad/data/blender/chair

# jaxnerf
cd external
conda activate jaxnerf
python -m jaxnerf.train --data_dir=/path/to/pyrad/data/blender/chair --train_dir=/path/to/pyrad/outputs/blender_chair_jaxnerf --config=/path/to/pyrad/external/jaxnerf/configs/demo --render_every 100
```

### 5. Speeding up the code
Documentation for running the code with CUDA.
Please see https://github.com/NVlabs/tiny-cuda-nn for how to install tiny-cuda-nn.

```
pip install git+https://github.com/NVlabs/tiny-cuda-nn/#subdirectory=bindings/torch
```

To run instant-ngp with tcnn, you can do the following. This is with the fox dataset.
```
python scripts/run_train.py --config-name=instant_ngp_tcnn.yaml data/dataset=instant_ngp_fox
```


### 6. Setting up Jupyter

```
python -m jupyter lab build
bash environments/run_jupyter.sh
```<|MERGE_RESOLUTION|>--- conflicted
+++ resolved
@@ -1,8 +1,6 @@
-<<<<<<< HEAD
-# Radiance :bulb:
-=======
-# pyrad
->>>>>>> 3beb0a83
+# pyrad :bulb:
+
+An all-in-one repo for NeRFs
 
 # Quickstart
 
@@ -67,33 +65,10 @@
 To implement any pre-existing NeRF that we have not yet implemented under `nerf/graph/`, create a new graph structure by using provided modules or any new module you define. Then create an associated config making sure `__target__` points to your NeRF class (see [here](./configs/README.md) for more info on how to create the config). Then run training as described above.
 
 
-<<<<<<< HEAD
 # Feature Documentation
 ### 1. [Hydra config structure](./configs/README.md)
 ### 2. [Logging, debugging utilities](./radiance/utils/README.md)
 ### 3. [Benchmarking, other tooling](./scripts/README.md)
-=======
-```
-python -m jupyter lab build
-bash environments/run_jupyter.sh
-```
-
-# Tooling
-
-1. One can use [autoenv](https://github.com/hyperupcall/autoenv) to make setting up the environment and environment variables easier. This will run the `.envrc` file upon entering the `/path/to/pyrad` folder. It will also remove the environment parameters upon leaving.
-
-```
-# Install direnv.
-sudo apt install direnv
-
-# Add the following line to the bottom of your ~/.bashrc file.
-eval "$(direnv hook bash)"
-
-# Populate your .envrc with commands you want to run. Then, run the following to allow updates.
-cd /path/to/pyrad
-direnv allow .
-```
->>>>>>> 3beb0a83
 
 ### 4. Running other repos with our data
 
